"""pytest-trio implementation."""
import sys
from traceback import format_exception
from inspect import iscoroutinefunction, isgeneratorfunction
<<<<<<< HEAD
=======
try:
    from async_generator import isasyncgenfunction
except ImportError:
    from inspect import isasyncgenfunction

>>>>>>> 735e3c79
import pytest
import trio
from trio.testing import MockClock, trio_test
from async_generator import async_generator, yield_, asynccontextmanager

if sys.version_info >= (3, 6):
    from inspect import isasyncgenfunction
    ORDERED_DICTS = True
else:
    # `inspect.isasyncgenfunction` not available with Python<3.6
    def isasyncgenfunction(x):
        return False

    # Ordered dict (and **kwargs) not available with Python<3.6
    ORDERED_DICTS = False


def pytest_configure(config):
    """Inject documentation."""
    config.addinivalue_line(
        "markers", "trio: "
        "mark the test as an async trio test; "
        "it will be run using trio.run"
    )


def _trio_test_runner_factory(item):
    testfunc = item.function

    @trio_test
    async def _bootstrap_fixture_and_run_test(**kwargs):
        __tracebackhide__ = True
        user_exc = None
        # Open the nursery exposed as fixture
        async with trio.open_nursery() as nursery:
            item._trio_nursery = nursery
            try:
                async with _setup_async_fixtures_in(kwargs) as resolved_kwargs:
                    try:
                        await testfunc(**resolved_kwargs)
                    except BaseException as exc:
                        # Regular pytest fixture don't have access to the test
                        # exception in there teardown, we mimic this behavior here.
                        user_exc = exc
            except BaseException as exc:
                # If we are here, the exception comes from the fixtures setup
                # or teardown
                if user_exc:
                    raise exc from user_exc
                else:
                    raise exc
            finally:
                # No matter what the nursery fixture should be closed when test is over
                nursery.cancel_scope.cancel()

        # Finally re-raise or original exception coming from the test if needed
        if user_exc:
            raise user_exc

    return _bootstrap_fixture_and_run_test


@asynccontextmanager
@async_generator
async def _setup_async_fixtures_in(deps):
    __tracebackhide__ = True

    need_resolved_deps_stack = [
        (k, v) for k, v in deps.items() if isinstance(v, BaseAsyncFixture)
    ]
    if not ORDERED_DICTS:
        # Make the fixture resolution order determinist
        need_resolved_deps_stack = sorted(need_resolved_deps_stack)

    if not need_resolved_deps_stack:
        await yield_(deps)
        return

    @asynccontextmanager
    @async_generator
    async def _recursive_setup(deps_stack):
        __tracebackhide__ = True
        name, dep = deps_stack.pop()
        async with dep.setup() as resolved:
            if not deps_stack:
                await yield_([(name, resolved)])
            else:
                async with _recursive_setup(
                    deps_stack
                ) as remains_deps_stack_resolved:
                    await yield_(
                        remains_deps_stack_resolved + [(name, resolved)]
                    )

    async with _recursive_setup(
        need_resolved_deps_stack
    ) as resolved_deps_stack:
        await yield_({**deps, **dict(resolved_deps_stack)})


class BaseAsyncFixture:
    """
    Represent a fixture that need to be run in a trio context to be resolved.
    """

    def __init__(self, fixturedef, deps={}):
        self.fixturedef = fixturedef
        self.deps = deps
        self.setup_done = False
        self.result = None

    @asynccontextmanager
    @async_generator
    async def setup(self):
        __tracebackhide__ = True
        if self.setup_done:
            await yield_(self.result)
        else:
            async with _setup_async_fixtures_in(self.deps) as resolved_deps:
                async with self._setup(resolved_deps) as self.result:
                    self.setup_done = True
                    await yield_(self.result)

    async def _setup(self):
        raise NotImplementedError()


class AsyncYieldFixture(BaseAsyncFixture):
    """
    Async generator fixture.
    """

    @asynccontextmanager
    @async_generator
    async def _setup(self, resolved_deps):
        __tracebackhide__ = True
        agen = self.fixturedef.func(**resolved_deps)

        try:
            await yield_(await agen.asend(None))
        finally:
            try:
                await agen.asend(None)
            except StopAsyncIteration:
                pass
            else:
                raise RuntimeError('Only one yield in fixture is allowed')


class SyncFixtureWithAsyncDeps(BaseAsyncFixture):
    """
    Synchronous function fixture with asynchronous dependencies fixtures.
    """

    @asynccontextmanager
    @async_generator
    async def _setup(self, resolved_deps):
        __tracebackhide__ = True
        await yield_(self.fixturedef.func(**resolved_deps))


class SyncYieldFixtureWithAsyncDeps(BaseAsyncFixture):
    """
    Synchronous generator fixture with asynchronous dependencies fixtures.
    """

    @asynccontextmanager
    @async_generator
    async def _setup(self, resolved_deps):
        __tracebackhide__ = True
        gen = self.fixturedef.func(**resolved_deps)

        try:
            await yield_(gen.send(None))
        finally:
            try:
                gen.send(None)
            except StopIteration:
                pass
            else:
                raise RuntimeError('Only one yield in fixture is allowed')


class AsyncFixture(BaseAsyncFixture):
    """
    Regular async fixture (i.e. coroutine).
    """

    @asynccontextmanager
    @async_generator
    async def _setup(self, resolved_deps):
        __tracebackhide__ = True
        await yield_(await self.fixturedef.func(**resolved_deps))


def _install_async_fixture_if_needed(fixturedef, request):
    asyncfix = None
    deps = {dep: request.getfixturevalue(dep) for dep in fixturedef.argnames}
    if iscoroutinefunction(fixturedef.func):
        asyncfix = AsyncFixture(fixturedef, deps)
    elif isasyncgenfunction(fixturedef.func):
        asyncfix = AsyncYieldFixture(fixturedef, deps)
    elif any(dep for dep in deps.values()
             if isinstance(dep, BaseAsyncFixture)):
        if isgeneratorfunction(fixturedef.func):
            asyncfix = SyncYieldFixtureWithAsyncDeps(fixturedef, deps)
        else:
            asyncfix = SyncFixtureWithAsyncDeps(fixturedef, deps)
    if asyncfix:
        fixturedef.cached_result = (asyncfix, request.param_index, None)
        return asyncfix


@pytest.hookimpl(hookwrapper=True)
def pytest_runtest_call(item):
    if 'trio' in item.keywords:
        if not iscoroutinefunction(item.obj):
            pytest.fail(
                'test function `%r` is marked trio but is not async' % item
            )
        item.obj = _trio_test_runner_factory(item)

    yield


@pytest.hookimpl()
def pytest_fixture_setup(fixturedef, request):
    if 'trio' in request.keywords:
        return _install_async_fixture_if_needed(fixturedef, request)


@pytest.hookimpl(tryfirst=True)
def pytest_exception_interact(node, call, report):
    if issubclass(call.excinfo.type, trio.MultiError):
        # TODO: not really elegant (pytest cannot output color with this hack)
        report.longrepr = ''.join(format_exception(*call.excinfo._excinfo))


@pytest.fixture
def mock_clock():
    return MockClock()


@pytest.fixture
def autojump_clock():
    return MockClock(autojump_threshold=0)


@pytest.fixture
async def nursery(request):
    return request.node._trio_nursery<|MERGE_RESOLUTION|>--- conflicted
+++ resolved
@@ -2,27 +2,16 @@
 import sys
 from traceback import format_exception
 from inspect import iscoroutinefunction, isgeneratorfunction
-<<<<<<< HEAD
-=======
-try:
-    from async_generator import isasyncgenfunction
-except ImportError:
-    from inspect import isasyncgenfunction
-
->>>>>>> 735e3c79
 import pytest
 import trio
 from trio.testing import MockClock, trio_test
-from async_generator import async_generator, yield_, asynccontextmanager
+from async_generator import (
+    async_generator, yield_, asynccontextmanager, isasyncgenfunction
+)
 
 if sys.version_info >= (3, 6):
-    from inspect import isasyncgenfunction
     ORDERED_DICTS = True
 else:
-    # `inspect.isasyncgenfunction` not available with Python<3.6
-    def isasyncgenfunction(x):
-        return False
-
     # Ordered dict (and **kwargs) not available with Python<3.6
     ORDERED_DICTS = False
 
